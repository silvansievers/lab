#! /usr/bin/env python
# -*- coding: utf-8 -*-
#
# downward uses the lab package to conduct experiments with the
# Fast Downward planning system.
#
# This program is free software: you can redistribute it and/or modify
# it under the terms of the GNU General Public License as published by
# the Free Software Foundation, either version 3 of the License, or
# (at your option) any later version.
#
# This program is distributed in the hope that it will be useful,
# but WITHOUT ANY WARRANTY; without even the implied warranty of
# MERCHANTABILITY or FITNESS FOR A PARTICULAR PURPOSE.  See the
# GNU General Public License for more details.
#
# You should have received a copy of the GNU General Public License
# along with this program.  If not, see <http://www.gnu.org/licenses/>.

"""
Regular expressions and functions for parsing preprocessing results.
"""

from __future__ import division

import ast
import re

from lab.parser import Parser


def parse_translator_timestamps(content, props):
    """Parse all translator output of the following forms:

        Computing fact groups: [0.000s CPU, 0.004s wall-clock]
        Writing output... [0.000s CPU, 0.001s wall-clock]

    The last line reads:

        Done! [6.860s CPU, 6.923s wall-clock]
    """
    pattern = re.compile(r'^(.+)(\.\.\.|:|!) \[(.+)s CPU, .+s wall-clock\]$')
    for line in content.splitlines():
        match = pattern.match(line)
        if match:
            section = match.group(1).lower().replace(' ', '_')
            props['translator_time_' + section] = float(match.group(3))
        if line.startswith('Done!'):
            break


def parse_statistics(content, props):
    """Parse all output of the following forms:

        Translator xxx: yyy
        Preprocessor xxx: yyy
    """
    pattern = re.compile(r'^(Translator|Preprocessor) (.+): (.+?)( KB|)$')
    for line in content.splitlines():
        match = pattern.match(line)
        if match:
            part = match.group(1).lower()
            attr = match.group(2).lower().replace(' ', '_')
            # Support strings, numbers, tuples, lists, dicts, booleans, and None.
            props['%s_%s' % (part, attr)] = ast.literal_eval(match.group(3))
        if line.startswith('done'):
            break


<<<<<<< HEAD
def _get_var_descriptions(content):
    """Returns a list of (var_name, domain_size, axiom_layer) tuples."""
    regex = re.compile(r'begin_variables\n\d+\n(.+)end_variables', re.M | re.S)
    match = regex.search(content)
    if not match:
        return []
    # var_descriptions looks like ['var0 7 -1', 'var1 4 -1', 'var2 4 -1']
    var_descriptions = [var.split() for var in match.group(1).splitlines()]
    return [(name, int(size), int(layer))
            for name, size, layer in var_descriptions]


def _get_derived_vars(content):
    """Count those variables that have an axiom_layer >= 0."""
    var_descriptions = _get_var_descriptions(content)
    if not var_descriptions:
        logging.error('Number of derived vars could not be found')
        return None
    return len([name for name, size, layer in var_descriptions if layer >= 0])


def translator_derived_vars(content, props):
    if 'translator_derived_variables' not in props:
        props['translator_derived_variables'] = _get_derived_vars(content)


def preprocessor_derived_vars(content, props):
    if 'preprocessor_derived_variables' not in props:
        props['preprocessor_derived_variables'] = _get_derived_vars(content)


def _get_facts(content):
    var_descriptions = _get_var_descriptions(content)
    if not var_descriptions:
        logging.error('Number of facts could not be found')
        return None
    return sum(size for name, size, layer in var_descriptions)


def translator_facts(content, props):
    if 'translator_facts' not in props:
        props['translator_facts'] = _get_facts(content)


def preprocessor_facts(content, props):
    if 'preprocessor_facts' not in props:
        props['preprocessor_facts'] = _get_facts(content)


def translator_mutex_groups(content, props):
    if 'translator_mutex_groups' in props:
        return
    # Number of mutex groups (second line in the "all.groups" file).
    # The file normally starts with "begin_groups\n7\ngroup", but if no groups
    # are found, it has the form "begin_groups\n0\nend_groups".
    match = re.search(r'begin_groups\n(\d+)$', content, re.M | re.S)
    if match:
        props['translator_mutex_groups'] = int(match.group(1))


def translator_mutex_groups_total_size(content, props):
    """
    Total mutex group sizes after translating
    (sum over all numbers that follow a "group" line in the "all.groups" file)
    """
    if 'translator_total_mutex_groups_size' in props:
        return
    groups = re.findall(r'group\n(\d+)', content, re.M | re.S)
    props['translator_total_mutex_groups_size'] = sum(map(int, groups))

# -----------------------------------------------------------------------------


=======
>>>>>>> 4b01c89e
class PreprocessParser(Parser):
    def __init__(self):
        Parser.__init__(self)
        self.add_preprocess_parsing()
        self.add_preprocess_functions()

    def add_preprocess_parsing(self):
        self.add_pattern('preprocessor_variables', r'(\d+) variables of \d+ necessary')
        self.add_pattern('preprocessor_operators', r'(\d+) of \d+ operators necessary')
        self.add_pattern('preprocessor_axioms', r'(\d+) of \d+ axiom rules necessary')

        # Parse the numbers from the following lines of translator output:
        #    170 relevant atoms
        #    141 auxiliary atoms
        #    311 final queue length
        #    364 total queue pushes
        #    13 uncovered facts
        #    0 effect conditions simplified
        #    0 implied preconditions added
        #    0 operators removed
        #    38 propositions removed
        for value in ['relevant atoms', 'auxiliary atoms', 'final queue length',
                'total queue pushes', 'uncovered facts',
                'effect conditions simplified', 'implied preconditions added',
                'operators removed', 'propositions removed']:
            attribute = 'translator_' + value.lower().replace(' ', '_')
            # These lines are not required, because they were not always printed.
            self.add_pattern(attribute, r'(.+) %s' % value, type=int,
                             required=False)

    def add_preprocess_functions(self):
        self.add_function(parse_translator_timestamps)
        self.add_function(parse_statistics)


if __name__ == '__main__':
    parser = PreprocessParser()
    parser.parse()<|MERGE_RESOLUTION|>--- conflicted
+++ resolved
@@ -67,82 +67,6 @@
             break
 
 
-<<<<<<< HEAD
-def _get_var_descriptions(content):
-    """Returns a list of (var_name, domain_size, axiom_layer) tuples."""
-    regex = re.compile(r'begin_variables\n\d+\n(.+)end_variables', re.M | re.S)
-    match = regex.search(content)
-    if not match:
-        return []
-    # var_descriptions looks like ['var0 7 -1', 'var1 4 -1', 'var2 4 -1']
-    var_descriptions = [var.split() for var in match.group(1).splitlines()]
-    return [(name, int(size), int(layer))
-            for name, size, layer in var_descriptions]
-
-
-def _get_derived_vars(content):
-    """Count those variables that have an axiom_layer >= 0."""
-    var_descriptions = _get_var_descriptions(content)
-    if not var_descriptions:
-        logging.error('Number of derived vars could not be found')
-        return None
-    return len([name for name, size, layer in var_descriptions if layer >= 0])
-
-
-def translator_derived_vars(content, props):
-    if 'translator_derived_variables' not in props:
-        props['translator_derived_variables'] = _get_derived_vars(content)
-
-
-def preprocessor_derived_vars(content, props):
-    if 'preprocessor_derived_variables' not in props:
-        props['preprocessor_derived_variables'] = _get_derived_vars(content)
-
-
-def _get_facts(content):
-    var_descriptions = _get_var_descriptions(content)
-    if not var_descriptions:
-        logging.error('Number of facts could not be found')
-        return None
-    return sum(size for name, size, layer in var_descriptions)
-
-
-def translator_facts(content, props):
-    if 'translator_facts' not in props:
-        props['translator_facts'] = _get_facts(content)
-
-
-def preprocessor_facts(content, props):
-    if 'preprocessor_facts' not in props:
-        props['preprocessor_facts'] = _get_facts(content)
-
-
-def translator_mutex_groups(content, props):
-    if 'translator_mutex_groups' in props:
-        return
-    # Number of mutex groups (second line in the "all.groups" file).
-    # The file normally starts with "begin_groups\n7\ngroup", but if no groups
-    # are found, it has the form "begin_groups\n0\nend_groups".
-    match = re.search(r'begin_groups\n(\d+)$', content, re.M | re.S)
-    if match:
-        props['translator_mutex_groups'] = int(match.group(1))
-
-
-def translator_mutex_groups_total_size(content, props):
-    """
-    Total mutex group sizes after translating
-    (sum over all numbers that follow a "group" line in the "all.groups" file)
-    """
-    if 'translator_total_mutex_groups_size' in props:
-        return
-    groups = re.findall(r'group\n(\d+)', content, re.M | re.S)
-    props['translator_total_mutex_groups_size'] = sum(map(int, groups))
-
-# -----------------------------------------------------------------------------
-
-
-=======
->>>>>>> 4b01c89e
 class PreprocessParser(Parser):
     def __init__(self):
         Parser.__init__(self)
