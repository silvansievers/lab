--- conflicted
+++ resolved
@@ -90,24 +90,10 @@
             PlanningReport(filter_config=['c2', 'c1'], attributes=['coverage'])
         """
         self.derived_properties = kwargs.pop('derived_properties', [])
-<<<<<<< HEAD
         # Remember the order of the configs if it is given as a key word argument filter
         self.configs = kwargs.get('filter_config', None)
         self.config_nicks = kwargs.get('filter_config_nick', None)
-=======
-        # Remember the order of the configs
-        self.configs = configs
-        if configs:
-            # Get the filter argument and ensure its a list
-            filter = kwargs.get('filter', [])
-            if isinstance(filter, collections.Iterable):
-                filter = [filter]
-
-            # Add a filter for the specified configs
-            def config_filter(run):
-                return run['config'] in configs
-            kwargs['filter'] = [config_filter] + filter
->>>>>>> cb328a98
+
         Report.__init__(self, *args, **kwargs)
         self.derived_properties.append(quality)
 
@@ -162,12 +148,8 @@
         def run_key(run):
             return self.configs.index(run['config'])
         for key, run_list in problem_runs.items():
-<<<<<<< HEAD
-            problem_runs[key] = sorted(run_list,
+            problem_runs[key] = sorted(run_list, key=run_key)
                                        key=lambda run: self.configs.index(run['config']))
-=======
-            problem_runs[key] = sorted(run_list, key=run_key)
->>>>>>> cb328a98
         self.problem_runs = problem_runs
         self.domain_runs = domain_runs
         self.runs = runs
