--- conflicted
+++ resolved
@@ -62,12 +62,8 @@
         Attribute('search_time', functions=geometric_mean),
         Attribute('total_time', functions=geometric_mean),
         Attribute('unsolvable', absolute=True, min_wins=False),
-<<<<<<< HEAD
         Attribute('unsolvable_incomplete', absolute=True, min_wins=False),
-    ])
-=======
     ]
->>>>>>> 4681044a
 
     #: Attributes shown in the algorithm info table. Can be overriden in
     #: subclasses.
@@ -205,15 +201,10 @@
             if error_message:
                 # logging.error(error_message)
                 num_unexplained_errors += 1
-<<<<<<< HEAD
                 # Silvan: comment the following two lines out to get rid of
                 # the plain error output in unexplained errors
-                for column in columns:
-                    table.add_cell(run['run_dir'], column, run.get(column, '?'))
-=======
                 for attr in self.ERROR_ATTRIBUTES:
                     table.add_cell(run['run_dir'], attr, run.get(attr, '?'))
->>>>>>> 4681044a
 
         if num_unexplained_errors:
             logging.error(
