--- conflicted
+++ resolved
@@ -72,14 +72,9 @@
             tables = []
             if self.resolution in ['domain', 'combined']:
                 if self.attribute_is_numeric(attribute):
-<<<<<<< HEAD
-                    # TODO use tablerow in summary table here to prevent loss of information of min_wins
-                    tables.append(('', self._get_table(attribute)))
-=======
                     domain_table = self._get_table(attribute)
                     tables.append(('', domain_table))
                     reports.extract_summary_rows(domain_table, summary, link='#' + attribute)
->>>>>>> 620d59a1
                 else:
                     tables.append(('', 'Domain-wise reports only support numeric '
                         'attributes, but %s has type %s.' %
