--- conflicted
+++ resolved
@@ -17,6 +17,7 @@
 
 import logging
 import os
+import shutil
 from subprocess import call
 
 import tools
@@ -113,8 +114,6 @@
                    ['tar', '-xjf', exp.name + '.tar.bz2'],
                    cwd=os.path.dirname(exp.path))
 
-<<<<<<< HEAD
-=======
     @classmethod
     @tools.deprecated(_predefined_steps_warning)
     def remove_exp_dir(cls, exp):
@@ -131,7 +130,6 @@
         """
         return cls('remove-exp-dir', shutil.rmtree, exp.path)
 
->>>>>>> 0d801212
 
 class Sequence(list):
     """This class holds all steps of an experiment."""
