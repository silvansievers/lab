--- conflicted
+++ resolved
@@ -39,13 +39,7 @@
     import json
 
 
-<<<<<<< HEAD
-# TODO(v2.0): Use freedesktop specification.
-DEFAULT_USER_DIR = os.path.join(os.path.expanduser('~'), 'experiments/cache_dir')
-LOG_LEVEL = None
-=======
 _LOG_LEVEL = None
->>>>>>> 7581efbc
 
 
 def get_script_path():
@@ -361,13 +355,8 @@
     diff = float(max_value - min_value)
 
     for col, val in cells.items():
-<<<<<<< HEAD
         # Silvan: for extra diffs
         if val is not None and type(val) is not tuple:
-            val = round(val, 2)
-=======
-        if val is not None:
->>>>>>> 7581efbc
             if diff == 0:
                 fraction = 0
             else:
