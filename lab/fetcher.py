--- conflicted
+++ resolved
@@ -118,35 +118,18 @@
             run_filter.apply(new_props)
             combined_props.update(new_props)
 
-<<<<<<< HEAD
-        #unxeplained_errors = 0
-        #for props in combined_props.values():
-            #error = props.get('error', 'unexplained:attribute-error-missing')
-            #if error and error.startswith('unexplained'):
-                #exp_name = props.get('experiment_name', 'dummy-exp-name')
-                #logging.warning(
-                    #'Unexplained error in {props[run_dir]}: {error} (in exp: {exp_name})'.format(**locals()))
-                #unxeplained_errors += 1
-=======
         unexplained_errors = 0
         for props in combined_props.values():
             error_message = tools.get_unexplained_errors_message(props)
             if error_message is not None:
                 logging.warning(error_message)
                 unexplained_errors += 1
->>>>>>> 59a05959
 
         tools.makedirs(eval_dir)
         combined_props.write()
         logging.info('Wrote properties file')
 
-<<<<<<< HEAD
-        #if unxeplained_errors:
-            #logging.critical(
-                #'There were {} runs with unexplained errors.'.format(unxeplained_errors))
-=======
         if unexplained_errors:
             logging.critical(
                 'There were {} runs with unexplained errors.'.format(
-                    unexplained_errors))
->>>>>>> 59a05959
+                    unexplained_errors))