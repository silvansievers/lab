# -*- coding: utf-8 -*-
#
# Lab is a Python package for evaluating algorithms.
#
# This program is free software: you can redistribute it and/or modify
# it under the terms of the GNU General Public License as published by
# the Free Software Foundation, either version 3 of the License, or
# (at your option) any later version.
#
# This program is distributed in the hope that it will be useful,
# but WITHOUT ANY WARRANTY; without even the implied warranty of
# MERCHANTABILITY or FITNESS FOR A PARTICULAR PURPOSE.  See the
# GNU General Public License for more details.
#
# You should have received a copy of the GNU General Public License
# along with this program.  If not, see <http://www.gnu.org/licenses/>.

"""
Module that permits generating reports by reading properties files
"""

import collections
from collections import defaultdict
import fnmatch
import logging
import math
import numbers
import numpy
import os
import sys

from lab import tools
from lab.external import txt2tags
from lab.reports import markup
from lab.reports.markup import Document, ESCAPE_WORDBREAK


def arithmetic_mean(values):
    """Compute the arithmetic mean of a sequence of numbers.

    >>> arithmetic_mean([20, 30, 70])
    40.0
    """
    assert None not in values
    if len(values) == 0:
        return 0
    return math.fsum(values) / len(values)


def geometric_mean(values):
    """Compute the geometric mean of a sequence of numbers.

    >>> round(geometric_mean([2, 8]), 2)
    4.0
    """
    if len(values) == 0:
        return 0
    assert None not in values
    exp = 1.0 / len(values)
    return tools.product([val ** exp for val in values])


def finite_sum(values):
    """Compute the sum of a list of numbers, excluding values of
    None and 'infinity'.
    """
<<<<<<< HEAD
    if len(values) == 0:
        return 0
    return sum([x for x in values if x is not None and x != sys.maxint])
=======
    return sum([x for x in values if x is not None and x != sys.maxsize])
>>>>>>> aa2c7f46


def percentile_50(values):
    if len(values) == 0:
        return 0
    return numpy.percentile(values, 50)


def percentile_75(values):
    if len(values) == 0:
        return 0
    return numpy.percentile(values, 75)


def percentile_90(values):
    if len(values) == 0:
        return 0
    return numpy.percentile(values, 90)


def percentile_95(values):
    if len(values) == 0:
        return 0
    return numpy.percentile(values, 95)


def function_name(f):
    names = {
        'arithmetic_mean': 'arithmetic mean',
        'finite_sum': 'finite sum',
        'geometric_mean': 'geometric mean'}
    return names.get(f.__name__, f.__name__)


class Attribute(str):
    """A string subclass for attributes in reports."""
    def __new__(cls, name, **kwargs):
        return str.__new__(cls, name)

    def __init__(
            self, name, absolute=False, min_wins=True, functions=sum,
            scale=None, digits=2):
        """
        Use this class if your **own** attribute needs a non-default
        value for:

        * *absolute*: If False, only include tasks for which all task
          runs have values in a domain-wise table (e.g. ``coverage`` is
          absolute, whereas ``expansions`` is not, because we can't
          compare algorithms A and B for task X if B has no value for
          ``expansions``).
        * *min_wins*: Set to True if a smaller value for this attribute
          is better, to False if a higher value is better and to None
          if values can't be compared. (E.g., *min_wins* is False for
          ``coverage``, but it is True for ``expansions``).
        * *functions*: Set the function or functions used to group
          values of multiple runs for this attribute. The first entry
          is used to aggregate values for domain-wise reports (e.g. for
          ``coverage`` this is :py:func:`sum`, whereas ``expansions``
          uses :py:func:`geometric_mean`). This can be a single
          function or a list of functions and defaults to
          :py:func:`sum`.
        * *scale*: Default scaling. Can be one of "linear", "log" and
          "symlog". If *scale* is None (default), the reports will
          choose the scaling.
        * *digits*: Number of digits after the decimal point.

        The ``downward`` package automatically uses appropriate
        settings for most attributes.

        >>> avg_h = Attribute('avg_h', min_wins=False)
        >>> abstraction_done = Attribute(
        ...     'abstraction_done', absolute=True, min_wins=False)

        """
        self.absolute = absolute
        self.min_wins = min_wins
        if not isinstance(functions, collections.Iterable):
            functions = [functions]
        self.functions = functions
        self.scale = scale
        self.digits = digits

    def copy(self, name):
        return Attribute(
            name, absolute=self.absolute, min_wins=self.min_wins,
            functions=self.functions, scale=self.scale, digits=self.digits)


class Report(object):
    """
    Base class for all reports.
    """
    def __init__(self, attributes=None, format='html', filter=None, **kwargs):
        """
        Inherit from this or a child class to implement a custom report.

        Depending on the type of output you want to make, you will have
        to overwrite the :meth:`.write`, :meth:`.get_text` or
        :meth:`.get_markup` method.

        *attributes* is the list of attributes you want to include in
        your report. If omitted, use all numerical attributes. Globbing
        characters * and ? are allowed. Example:

        >>> report = Report(attributes=['coverage', 'translator_*'])

        When a report is made, both the available and the selected
        attributes are printed on the commandline.

        *format* can be one of e.g. html, tex, wiki (MediaWiki), doku
        (DokuWiki), pmw (PmWiki), moin (MoinMoin) and txt (Plain text).
        Subclasses may allow additional formats.

        If given, *filter* must be a function or a list of functions
        that are passed a dictionary of a run's attribute keys and
        values. Filters must return True, False or a new dictionary.
        Depending on the returned value, the run is included or excluded
        from the report, or replaced by the new dictionary,
        respectively.

        Filters for properties can be given in shorter form without
        defining a function. To include only runs where attribute
        ``foo`` has value v, use ``filter_foo=v``. To include only runs
        where attribute ``foo`` has value v1, v2 or v3, use
        ``filter_foo=[v1, v2, v3]``.

        Filters are applied sequentially, i.e., the first filter is
        applied to all runs before the second filter is executed.
        Filters given as ``filter_*`` kwargs are applied *after* all
        filters passed via the ``filter`` kwarg.

        Examples:

        Include only the "cost" attribute in a LaTeX report:

        >>> report = Report(attributes=['cost'], format='tex')

        Only include successful runs in the report:

        >>> report = Report(filter_coverage=1)

        Only include runs in the report where the initial h value is
        at most 100:

        >>> def low_init_h(run):
        ...     return run['initial_h_value'] <= 100
        >>> report = Report(filter=low_init_h)

        Only include runs from "blocks" and "barman" with a timeout:

        >>> report = Report(
        ...     filter_domain=['blocks', 'barman'],
        ...     filter_search_timeout=1)

        Add a new attribute:

        >>> def add_expansions_per_time(run):
        ...     expansions = run.get('expansions')
        ...     time = run.get('search_time')
        ...     if expansions is not None and time:
        ...         run['expansions_per_time'] = expansions / time
        ...     return run
        >>> report = Report(
        ...     attributes=['expansions_per_time'],
        ...     filter=[add_expansions_per_time])

        Rename, filter and sort algorithms:

        >>> def rename_algorithms(run):
        ...     name = run['algorithm']
        ...     paper_names = {
        ...         'lama11': 'LAMA 2011', 'fdss_sat1': 'FDSS 1'}
        ...     run['algorithm'] = paper_names[name]
        ...     return run

        >>> # We want LAMA 2011 to be the leftmost column.
        >>> # filter_* filters are evaluated last, so we use the updated
        >>> # algorithm names here.
        >>> algorithms = ['LAMA 2011', 'FDSS 1']
        >>> report = Report(
        ...     filter=rename_algorithms, filter_algorithm=algorithms)

        Compute a new attribute from multiple runs (from
        `examples/showcase-options.py`):

        .. literalinclude:: ../examples/showcase-options.py
           :pyobject: QualityFilters

        """
        self.attributes = tools.make_list(attributes or [])
        if format not in txt2tags.TARGETS + ['eps', 'pdf', 'pgf', 'png', 'py']:
            raise ValueError('invalid format: {}'.format(format))
        self.output_format = format
        self.toc = True
        self.run_filter = tools.RunFilter(filter, **kwargs)

    def __call__(self, eval_dir, outfile):
        """Make the report.

        This method is called automatically when the report step is
        executed. It loads the data and calls :meth:`.write`.

        *eval_dir* must be a path to an evaluation directory containing
        a ``properties`` file.

        The report will be written to *outfile*.
        """
        if not eval_dir.endswith('-eval'):
            logging.info('The source directory does not end with "-eval". '
                         'Are you sure this is an evaluation directory?')
        self.eval_dir = os.path.abspath(eval_dir)
        # It would be nice if we could infer "format" from "outfile", but the
        # former is needed before the latter is available.
        # Also we can't add the extension ".format" to "outfile" in case it's
        # missing, because "outfile" might be a directory.
        self.outfile = os.path.abspath(outfile)

        # Map from attribute to type.
        self._all_attributes = {}
        self._load_data()
        self._apply_filter()
        self._scan_data()

        # Turn string attributes into instances of Attribute.
        self.attributes = [self._prepare_attribute(attr)
                           for attr in self.attributes]

        # Expand glob characters.
        self.attributes = self._glob_attributes(self.attributes)

        if not self.attributes:
            logging.info('Available attributes: %s' % ', '.join(self.all_attributes))
            logging.info('Using all numerical attributes.')
            self.attributes = self._get_numerical_attributes()

        self.attributes = sorted(self.attributes)

        # Check for duplicate attributes to avoid "coverage" overwriting
        # Attribute("coverage") by accident.
        counter = collections.Counter(self.attributes)
        duplicates = [name for name, count in sorted(counter.items()) if count > 1]
        if duplicates:
            logging.critical("Duplicate attributes detected: {}".format(duplicates))

        self.write()

    def _prepare_attribute(self, attr):
        if isinstance(attr, Attribute):
            return attr
        return Attribute(attr)

    def _glob_attributes(self, attributes):
        expanded_attrs = []
        for attr in attributes:
            # Attribute without wildcards. Filtering would reset its options.
            if attr in self.all_attributes:
                expanded_attrs.append(attr)
                continue
            matches = fnmatch.filter(self.all_attributes, attr)
            if not matches:
                logging.warning(
                    'There is no attribute "%s" in the properties file.' % attr)
            # Use the attribute options from the pattern for all matches, but
            # don't try to guess options for attributes that appear in the list.
            expanded_attrs.extend([attr.copy(match) for match in matches
                                   if match not in attributes])
        if attributes and not expanded_attrs:
            logging.critical('No attributes match your patterns.')
        return expanded_attrs

    @property
    def all_attributes(self):
        return sorted(self._all_attributes.keys())

    def _get_numerical_attributes(self):
        return [attr for attr in self._all_attributes.keys()
                if self.attribute_is_numeric(attr)]

    def attribute_is_numeric(self, attribute):
        """Return true if the values for *attribute* are ints or floats.

        If the attribute is None in all runs it may be numeric.

        """
        return (self._all_attributes[attribute] is None or
                issubclass(self._all_attributes[attribute], numbers.Number))

    def get_markup(self):
        """
        Return `txt2tags <http://txt2tags.org/>`_ markup for the report.

        """
        table = Table()
        for run_id, run in self.props.items():
            row = {}
            for key, value in run.items():
                if key not in self.attributes:
                    continue
                if isinstance(value, (list, tuple)):
                    key = '-'.join([str(item) for item in value])
                row[key] = value
            table.add_row(run_id, row)
        return str(table)

    def get_text(self):
        """
        Return text (e.g., HTML, LaTeX, etc.) for the report.

        By default this method calls :meth:`.get_markup` and converts
        the markup to the desired output *format*.

        """
        name, _ = os.path.splitext(os.path.basename(self.outfile))
        doc = Document(title=name)
        doc.add_text(
            self.get_markup() or
            'No tables were generated. '
            'This happens when no significant changes occured or '
            'if for all attributes and all problems never all '
            'algorithms had a value for this attribute in a '
            'domain-wise report.')
        return doc.render(self.output_format, {'toc': self.toc})

    def write(self):
        """
        Write the report files.

        By default this method calls :meth:`.get_text` and writes the
        obtained text to *outfile*.

        Overwrite this method if you want to write the report file(s)
        directly. You should write them to *self.outfile*.

        """
        content = self.get_text()
        tools.makedirs(os.path.dirname(self.outfile))
        tools.write_file(self.outfile, content)
        logging.info('Wrote file://%s' % self.outfile)

    def _get_type(self, attribute):
        for run_id, run in self.props.items():
            val = run.get(attribute)
            if val is not None:
                return type(val)
        # Attribute is None in all runs.
        return None

    def _get_type_map(self, attributes):
        return dict((self._prepare_attribute(attr), self._get_type(attr))
                    for attr in attributes)

    def _scan_data(self):
        attributes = set()
        for run_id, run in self.props.items():
            attributes |= set(run.keys())
        self._all_attributes = self._get_type_map(attributes)

    def _load_data(self):
        props_file = os.path.join(self.eval_dir, 'properties')
        if not os.path.exists(props_file):
            logging.critical('Properties file not found at %s' % props_file)

        logging.info('Reading properties file')
        self.props = tools.Properties(filename=props_file)
        logging.info('Reading properties file finished')
        if not self.props:
            logging.critical('properties file in evaluation dir is empty.')

    def _apply_filter(self):
        self.run_filter.apply(self.props)
        if not self.props:
            logging.critical('All runs have been filtered -> Nothing to report.')


class CellFormatter(object):
    """Formating information for one cell in a table."""
    def __init__(self, bold=False, count=None, link=None):
        self.bold = bold
        self.count = count
        self.link = link

    def format_value(self, value):
        result = str(value)
        if self.link:
            result = "[''%s'' %s]" % (result, self.link)
        if self.count:
            result = '%s (%s)' % (result, self.count)
        if self.bold:
            result = '**%s**' % result
        return result


class Table(collections.defaultdict):
    def __init__(self, title='', min_wins=None, colored=False, digits=2):
        """
        The *Table* class can be useful for `Report` subclasses that want to
        return a table as txt2tags markup. It is realized as a dictionary of
        dictionaries mapping row names to colum names to cell values. To obtain
        the markup from a table, use the ``str()`` function.

        *title* will be printed in the top left cell.

        *min_wins* can be either None, True or False. If it is True (False),
        the cell with the lowest (highest) value in each row will be
        highlighted.

        If *colored* is True, the values of each row will be given colors from a
        colormap.

        Numbers are rounded to *digits* positions after the decimal point.

        >>> t = Table(title='expansions')
        >>> t.add_cell('prob1', 'cfg1', 10)
        >>> t.add_cell('prob1', 'cfg2', 20)
        >>> t.add_row('prob2', {'cfg1': 15, 'cfg2': 25})
        >>> def remove_quotes(s):
        ...     return s.replace('""', '')
        >>> print(remove_quotes(str(t)))
        || expansions |  cfg1 |  cfg2 |
         | prob1 |  10 |  20 |
         | prob2 |  15 |  25 |
        >>> t.row_names
        ['prob1', 'prob2']
        >>> t.col_names
        ['cfg1', 'cfg2']
        >>> t.get_row('prob2')
        [15, 25]
        >>> t.get_columns() == {'cfg1': [10, 15], 'cfg2': [20, 25]}
        True
        >>> t.add_summary_function('SUM', sum)
        >>> print(remove_quotes(str(t)))
        || expansions |  cfg1 |  cfg2 |
         | prob1 |  10 |  20 |
         | prob2 |  15 |  25 |
         | **SUM** |  25 |  45 |
        >>> t.set_column_order(['cfg2', 'cfg1'])
        >>> print(remove_quotes(str(t)))
        || expansions |  cfg2 |  cfg1 |
         | prob1 |  20 |  10 |
         | prob2 |  25 |  15 |
         | **SUM** |  45 |  25 |
        """
        collections.defaultdict.__init__(self, dict)

        self.title = title
        self.min_wins = min_wins
        self.row_min_wins = {}
        self.colored = colored
        self.digits = digits

        self.summary_funcs = {}
        self.info = []
        self.num_values = None
        self.dynamic_data_modules = []

        self._cols = None

        # For printing.
        self.header_row = 'column names (never printed)'
        self.header_column = 'row names (never printed)'
        self.cell_formatters = collections.defaultdict(dict)
        self.row_order = None
        self.column_order = None
        self.summary_row_order = []

    def add_cell(self, row, col, value):
        """Set Table[row][col] = value."""
        self[row][col] = value
        self._cols = None

    def add_row(self, row_name, row):
        """Add a new data row called *row_name* to the table.

        *row* must be a mapping from column names to values.
        """
        self[row_name] = row
        self._cols = None

    def add_col(self, col_name, col):
        """Add a new data column called *col_name* to the table.

        *col* must be a mapping from row names to values.
        """
        for row_name, value in col.items():
            self[row_name][col_name] = value
        self._cols = None

    @property
    def row_names(self):
        """Return all data row names in sorted order."""
        return self.row_order or tools.natural_sort(self.keys())

    @property
    def col_names(self):
        """Return all data column names in sorted order."""
        if self._cols:
            return self._cols
        col_names = set()
        for row in self.values():
            col_names |= set(row.keys())
        self._cols = []
        if self.column_order:
            # First use all elements for which we know an order.
            # All remaining elements will be sorted alphabetically.
            self._cols = [c for c in self.column_order if c in col_names]
            col_names -= set(self._cols)
        self._cols += tools.natural_sort(col_names)
        return self._cols

    def get_row(self, row_name):
        """Return a list of the values in *row*."""
        return [self[row_name].get(col_name, None) for col_name in self.col_names]

    def get_columns(self):
        """
        Return a mapping from column names to the list of values in that column.
        """
        values = defaultdict(list)
        for row_name in self.row_names:
            for col_name in self.col_names:
                values[col_name].append(self[row_name].get(col_name))
        return values

    def add_summary_function(self, name, func):
        """
        Add a bottom row with the values ``func(column_values)`` for
        each column. *func* can be e.g. :func:`sum`,
        :func:`arithmetic_mean` or :func:`geometric_mean`.

        """
        self.summary_funcs[name] = func
        self.summary_row_order.append(name)

    def set_row_order(self, order):
        self.row_order = order

    def set_column_order(self, order):
        self.column_order = order
        self._cols = None

    def get_min_wins(self, row_name=None):
        """
        The table class can store information on whether higher or
        lower values are better for each row or globally. If no row
        specific setting for *row_name* is found, the global setting is
        returned.

        """
        return self.row_min_wins.get(row_name, self.min_wins)

    def get_summary_rows(self):
        """
        Returns a dictionary mapping names of summary rows to dictionaries
        mapping column names to values.
        """
        summary_rows = {}
        for row_name in self.summary_row_order:
            func = self.summary_funcs[row_name]
            summary_row = {}
            for col_name, column in self.get_columns().items():
                values = [val for val in column if val is not None]
                if values:
                    summary_row[col_name] = func(values)
                else:
                    summary_row[col_name] = None
            summary_row[self.header_column] = row_name
            summary_rows[row_name] = summary_row
            formatter = CellFormatter(bold=True, count=self.num_values)
            self.cell_formatters[row_name][self.header_column] = formatter
        return summary_rows

    def _get_printable_row_order(self):
        """
        Return a list of all rows (including non-data rows) in the order
        they should be printed.
        """
        row_order = [self.header_row]
        for row_name in self.row_names + self.summary_row_order:
            row_order.append(row_name)
        for module in self.dynamic_data_modules:
            row_order = module.modify_printable_row_order(self, row_order) or row_order
        return row_order

    def _get_printable_column_order(self):
        """
        Return a list of all columns (including non-data columns) in the order
        they should be printed.
        """
        col_order = [self.header_column]
        for col_name in self.col_names:
            col_order.append(col_name)
        for module in self.dynamic_data_modules:
            col_order = module.modify_printable_column_order(self, col_order) or col_order
        return col_order

    def _collect_cells(self):
        """
        Collect all cells that should be printed including table headers,
        row names, summary rows, etc. Returns a dictionary mapping row names
        to dictionaries mapping column names to values.
        """
        cells = collections.defaultdict(dict)
        cells[self.header_row][self.header_column] = self.title
        for col_name in self.col_names:
            cells[self.header_row][col_name] = str(col_name)
        # Add data rows and summary rows.
        for row_name, row in list(self.items()) + list(self.get_summary_rows().items()):
            cells[row_name][self.header_column] = str(row_name)
            for col_name in self.col_names:
                cells[row_name][col_name] = row.get(col_name)
        for dynamic_data_module in self.dynamic_data_modules:
            cells = dynamic_data_module.collect(self, cells) or cells
        return cells

    def _format(self, cells):
        """Format all entries in **cells** (in place)."""
        for row_name, row in cells.items():
            self._format_row(row_name, row)
        for dynamic_data_module in self.dynamic_data_modules:
            dynamic_data_module.format(self, cells)

    def _format_row(self, row_name, row):
        """Format all entries in **row** (in place)."""
        if row_name == self.header_row:
            for col_name, value in row.items():
                # Allow breaking after underlines.
                value = value.replace('_', '_' + ESCAPE_WORDBREAK)
                # Right-align headers (except the left-most one).
                if col_name != self.header_column:
                    value = ' ' + value
                row[col_name] = value
            return

        # Get the slice of the row that should be formated (i.e. the data columns).
        # Note that there might be other columns (e.g. added by dynamic data
        # modules) that should not be formated.
        row_slice = dict((col_name, row.get(col_name))
                         for col_name in self.col_names)

        min_wins = self.get_min_wins(row_name)
        highlight = min_wins is not None
        colored = self.colored and highlight
        colors = tools.get_colors(row_slice, min_wins) if colored else None

        if highlight:
            min_value, max_value = tools.get_min_max(row_slice.values())
        else:
            min_value, max_value = None, None

        def is_close(a, b, rel_tol=1e-09, abs_tol=0.0):
            return abs(a - b) <= max(rel_tol * max(abs(a), abs(b)), abs_tol)

        for col_name, value in row.items():
            color = None
            bold = False
            # Format data columns
            if col_name in row_slice:
                if colored:
                    color = tools.rgb_fractions_to_html_color(*colors[col_name])
                elif highlight and value is not None and (
                        (is_close(value, min_value) and min_wins) or
                        (is_close(value, max_value) and not min_wins)):
                    bold = True
            row[col_name] = self._format_cell(row_name, col_name, value,
                                              color=color, bold=bold)

    def _format_cell(self, row_name, col_name, value, color=None, bold=False):
        """
        Return the formatted value for a single cell in the table.
        *row_name* and *col_name* specify the position of the cell and *value* is the
        unformatted value.
        Floats are rounded to two decimal places and lists are quoted. The *color* to
        render the result in can be given as a string and setting *bold* to true
        renders the value in bold.

        If a custom formatter is specified for this cell, it is used instead of this
        default format.
        """
        formatter = self.cell_formatters.get(row_name, {}).get(col_name)
        if formatter:
            return formatter.format_value(value)

        justify_right = isinstance(value, (float, int))

        def format_value(value):
            if isinstance(value, float):
                return '{0:.{1}f}'.format(value, self.digits)
            else:
                result = str(value)

            # Only escape text if it doesn't contain LaTeX or HTML markup.
            if "''" in result:
                return result
            else:
                return markup.escape(result)

        value_text = format_value(value)

        if color is not None:
            value_text = '{%s|color:%s}' % (value_text, color)
        if bold:
            value_text = '**%s**' % value_text
        if justify_right:
            value_text = ' ' + value_text
        return value_text

    def _get_markup(self, cells):
        """
        Return a string cotaining all printable cells (see
        **_get_printable_column_order** and **_get_printable_row_order**)
        as correctly formatted markup.
        """
        parts = []
        for row_name in self._get_printable_row_order():
            if row_name == self.header_row:
                parts.append(self._get_header_markup(row_name, cells[row_name]))
            else:
                parts.append(self._get_row_markup(row_name, cells[row_name]))
        if self.info:
            parts.append(' '.join(self.info))
        return '\n'.join(parts)

    def _get_header_markup(self, row_name, row):
        """Return the txt2tags table markup for the headers."""
        return self._get_row_markup(row_name, row, template='|| %s |')

    def _get_row_markup(self, row_name, row, template=' | %s |'):
        """Return the txt2tags table markup for one row."""
        formatted_cells = []
        for col_name in self._get_printable_column_order():
            formatted_cells.append(row.get(col_name, ''))
        return template % ' | '.join(formatted_cells)

    def __str__(self):
        """Return the txt2tags markup for this table."""
        cells = self._collect_cells()
        self._format(cells)
        return self._get_markup(cells)


def extract_summary_rows(from_table, to_table, link=None):
    """
    Extract all summary rows of **from_table** and add them as data rows
    to **to_table**.
    """
    for name, row in from_table.get_summary_rows().items():
        row_name = '%s - %s' % (from_table.title, name)
        if link is not None:
            formatter = CellFormatter(link=link)
            to_table.cell_formatters[row_name][to_table.header_column] = formatter
        to_table.row_min_wins[row_name] = from_table.min_wins
        for col_name, value in row.items():
            if col_name == from_table.header_column:
                continue
            to_table.add_cell(row_name, col_name, value)


class DynamicDataModule(object):
    """Interface for modules that dynamically add or modify data in a table."""
    def collect(self, table, cells):
        """
        Called after the data collection in the table. Subclasses can
        add new values to **cells** or modify existing values.
        """
        return cells

    def format(self, table, formatted_cells):
        """
        Called after the formatting in the table. Subclasses can
        (re-)format all values in **formatted_cells**. Specifically all new
        values added by the **collect** method should be formatted.
        """
        pass

    def modify_printable_row_order(self, table, row_order):
        """
        Called after retrieving a row order in the table. Subclasses can
        modify the order or add new rows. Specifically all rows that were
        added by the **collect** method should be appended or
        inserted.
        """
        return row_order

    def modify_printable_column_order(self, table, column_order):
        """
        Called after retrieving a column order in the table. Subclassed can
        modify the order or add new columns. Specifically all columns that were
        values added by the **collect** method should be appended or
        inserted.
        """
        return column_order<|MERGE_RESOLUTION|>--- conflicted
+++ resolved
@@ -64,13 +64,9 @@
     """Compute the sum of a list of numbers, excluding values of
     None and 'infinity'.
     """
-<<<<<<< HEAD
     if len(values) == 0:
         return 0
-    return sum([x for x in values if x is not None and x != sys.maxint])
-=======
     return sum([x for x in values if x is not None and x != sys.maxsize])
->>>>>>> aa2c7f46
 
 
 def percentile_50(values):
@@ -95,7 +91,6 @@
     if len(values) == 0:
         return 0
     return numpy.percentile(values, 95)
-
 
 def function_name(f):
     names = {
