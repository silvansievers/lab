# -*- coding: utf-8 -*-
#
# lab is a Python API for running and evaluating algorithms.
#
# This program is free software: you can redistribute it and/or modify
# it under the terms of the GNU General Public License as published by
# the Free Software Foundation, either version 3 of the License, or
# (at your option) any later version.
#
# This program is distributed in the hope that it will be useful,
# but WITHOUT ANY WARRANTY; without even the implied warranty of
# MERCHANTABILITY or FITNESS FOR A PARTICULAR PURPOSE.  See the
# GNU General Public License for more details.
#
# You should have received a copy of the GNU General Public License
# along with this program.  If not, see <http://www.gnu.org/licenses/>.

"""Main module for creating experiments."""

from collections import OrderedDict
import logging
import os
import pkgutil
import sys

from lab import environments
from lab import tools
from lab.fetcher import Fetcher
from lab.steps import Step, get_step, get_steps_text


# How many tasks to group into one top-level directory.
SHARD_SIZE = 100

# Make argparser available globally so users can add custom arguments.
ARGPARSER = tools.get_parser()
ARGPARSER.epilog = "The list of available steps will be added later."
steps_group = ARGPARSER.add_mutually_exclusive_group()
steps_group.add_argument(
    'steps', metavar='step', nargs='*', default=[],
    help='Name or number of a step below. If none is given, print help.')
steps_group.add_argument(
    '--all', dest='run_all_steps', action='store_true',
    help='Run all steps.')


def get_default_data_dir():
    """E.g. "ham/spam/eggs.py" => "ham/spam/data/"."""
    return os.path.join(os.path.dirname(tools.get_script_path()), "data")


def _get_default_experiment_name():
    """Get default name for experiment.

    Derived from the filename of the main script, e.g.
    "ham/spam/eggs.py" => "eggs".
    """
    return os.path.splitext(os.path.basename(tools.get_script_path()))[0]


def _get_default_experiment_dir():
    """E.g. "ham/spam/eggs.py" => "ham/spam/data/eggs"."""
    return os.path.join(
        get_default_data_dir(), _get_default_experiment_name())


def get_run_dir(task_id):
    lower = ((task_id - 1) / SHARD_SIZE) * SHARD_SIZE + 1
    upper = ((task_id + SHARD_SIZE - 1) / SHARD_SIZE) * SHARD_SIZE
    return "runs-{lower:0>5}-{upper:0>5}/{task_id:0>5}".format(**locals())


class _Buildable(object):
    """Abstract base class for Experiment and Run."""
    def __init__(self):
        self.resources = []
        self.new_files = []
        self.env_vars_relative = {}
        self.commands = OrderedDict()
        self.properties = tools.Properties()

    def set_property(self, name, value):
        """Add a key-value property.

        These can be used later, for example, in reports. ::

            exp.set_property('suite', ['gripper', 'grid'])

            run.set_property('domain', 'gripper')
            run.set_property('problem', 'prob01.pddl')

        Each run must have the property *id* which must be a *unique*
        list of strings. They determine where the results for this run
        will land in the combined properties file. ::

            run.set_property('id', [algorithm, benchmark])
            run.set_property('id', [algorithm, domain, problem])

        """
        self.properties[name] = value

    def _check_alias(self, name):
        if name and not (name[0].isalpha() and name.replace('_', '').isalnum()):
            logging.critical(
                'Resource names must start with a letter and consist '
                'exclusively of letters, numbers and underscores: {}'.format(name))
        if name in self.env_vars_relative:
            logging.critical('Resource names must be unique: {!r}'.format(name))

    def add_resource(self, name, source, dest='', required=True, symlink=False):
        """Include the file or directory *source* in the experiment or run.

        *name* is an alias for the resource in commands. It must start with a
        letter and consist exclusively of letters, numbers and underscores.
        If you don't need an alias for the resource, set name=''.

        *source* is copied to /path/to/exp-or-run/*dest*. If *dest* is
        omitted, the last part of the path to *source* will be taken as the
        destination filename. If you only want an alias for your resource, but
        don't want to copy or link it, set *dest* to None.

        Example::

            exp.add_resource('PLANNER', 'path/to/my-planner', 'planner')

        includes "planner" in the experiment directory. The name "PLANNER" can
        be used to reference it in a run's commands::

<<<<<<< HEAD
            run.add_resource('DOMAIN', 'benchmarks/gripper/domain.pddl')
            run.add_resource('PROBLEM', 'benchmarks/gripper/prob01.pddl')
            run.add_command('solve', ['PLANNER', 'DOMAIN', 'PROBLEM'])
=======
            run.require_resource('PLANNER')
            run.add_resource('DOMAIN', 'path-to/gripper/domain.pddl')
            run.add_resource('PROBLEM', 'path-to/gripper/prob01.pddl')
            run.add_command('find-plan', ['PLANNER', 'DOMAIN', 'PROBLEM'])
>>>>>>> c67508e5

        """
        if dest == '':
            dest = os.path.basename(source)
        if dest is None:
            dest = os.path.abspath(source)
        self._check_alias(name)
        if name:
            self.env_vars_relative[name] = dest
        self.resources.append((source, dest, required, symlink))

    def add_new_file(self, name, dest, content, permissions=0o644):
        """
        Write *content* to /path/to/exp-or-run/*dest* and make the new file
        available to the commands as *name*.

        *name* is an alias for the resource in commands. It must start with a
        letter and consist exclusively of letters, numbers and underscores. ::

            run.add_new_file('LEARN', 'learn.txt', 'a = 5; b = 2; c = 5')
            run.add_command('print-trainingset', ['cat', 'LEARN'])

        """
        self._check_alias(name)
        if name:
            self.env_vars_relative[name] = dest
        self.new_files.append((dest, content, permissions))

    def add_command(self, name, command, time_limit=None, memory_limit=None, **kwargs):
        """Call an executable.

        If invoked on a *run*, this method adds the command to the
        specific run. If invoked on the experiment, the command is
        appended to the list of commands of each run.

        *name* is a string describing the command.

        *command* has to be a list of strings where the first item is
        the executable.

        The command is aborted after *time_limit* seconds or when it
        uses more than *memory_limit* MiB. By default no limits are
        enforced.

        All *kwargs* are passed to `subprocess.Popen
        <http://docs.python.org/library/subprocess.html>`_. Instead of
        file handles you can also pass filenames for the ``stdin``,
        ``stdout`` and ``stderr`` keyword arguments.

        Examples::

            # Add command to a specific run.
            run.add_command('list-directory', ['ls', '-al'])
            run.add_command(
                'solver', [path-to-solver, 'input-file'], time_limit=60)
            run.add_command(
                'preprocess', ['preprocessor-path'], stdin='output.sas')

            # Add parser to each run part of the experiment.
            exp.add_command('parser', ['path-to-my-parser'])

        """
        if not isinstance(name, basestring):
            logging.critical('name %s is not a string' % name)
        if not isinstance(command, (list, tuple)):
            logging.critical('%s is not a list' % command)
        if not command:
            logging.critical('command "%s" cannot be empty' % name)
        if '"' in name:
            logging.critical(
                'command name mustn\'t contain double-quotes: {}'.format(name))
        if name in self.commands:
            logging.critical('a command named "%s" has already been added' % name)
        kwargs['time_limit'] = time_limit
        kwargs['memory_limit'] = memory_limit
        self.commands[name] = (command, kwargs)

    @property
    def _env_vars(self):
        return dict(
            (name, self._get_abs_path(dest))
            for name, dest in self.env_vars_relative.items())

    def _get_abs_path(self, rel_path):
        """Return absolute path by applying rel_path to the base dir."""
        return os.path.join(self.path, rel_path)

    def _get_rel_path(self, abs_path):
        return os.path.relpath(abs_path, start=self.path)

    def _build_properties_file(self):
        combined_props = tools.Properties(self._get_abs_path('properties'))
        combined_props.update(self.properties)
        combined_props.write()

    def _build_resources(self):
        for dest, content, permissions in self.new_files:
            filename = self._get_abs_path(dest)
            tools.makedirs(os.path.dirname(filename))
            logging.debug('Writing file "%s"' % filename)
            tools.write_file(filename, content)
            os.chmod(filename, permissions)

        for source, dest, required, symlink in self.resources:
            if required and not os.path.exists(source):
                logging.critical('Required resource not found: %s' % source)
            dest = self._get_abs_path(dest)
            if not dest.startswith(self.path):
                # Only copy resources that reside in the experiment/run dir.
                continue
            if symlink:
                # Do not create a symlink if the file doesn't exist.
                if not os.path.exists(source):
                    continue
                source = self._get_rel_path(source)
                os.symlink(source, dest)
                logging.debug('Linking from %s to %s' % (source, dest))
                continue

            # Even if the directory containing a resource has already been added,
            # we copy the resource since we might want to overwrite it.
            logging.debug('Copying %s to %s' % (source, dest))
            tools.copy(source, dest, required)


class Experiment(_Buildable):
    """Base class for lab experiments.

    An **experiment** consists of multiple **runs**. Each run consists
    of multiple **commands**.

    Here is a simple example:

    >>> exp = Experiment()
    >>> run = exp.add_run()
    >>> run.add_command('greet', ['echo', 'hello world'])
    >>> run.set_property('id', ['1'])  # Runs need unique IDs.

    An **experiment** also has multiple **steps**. By default the
    following ones are present:

    * Build the experiment.
    * Execute all runs.
    * Fetch the results.

    You can add report steps with :meth:`.add_report`.

    You can start an experiment's steps by calling ::

        exp.run_steps()

    This will parse the commandline and execute the selected steps.

    """
    def __init__(self, path=None, environment=None):
        """
        The experiment will be built at *path*. It defaults to
        ``<scriptdir>/data/<scriptname>/``. E.g., for the script
        ``experiments/myexp.py``, the default *path* will be
        ``experiments/data/myexp/``.

        *environment* must be an :ref:`Environment <environments>`
        instance. You can use
        :class:`~lab.environments.LocalEnvironment` to run your
        experiment on a single computer (default). If you have access
        to the computer grids in Basel or Freiburg you can use the
        predefined grid environments
        :class:`~lab.environments.MaiaEnvironment` or
        :class:`~lab.environments.GkiGridEnvironment`. Alternatively,
        you can write your own :ref:`Environment <environments>` class.

        """
        _Buildable.__init__(self)
        path = path or _get_default_experiment_dir()
        self.path = os.path.abspath(path)
        if any(char in self.path for char in (':', ',')):
            logging.critical('Path contains commas or colons: %s' % self.path)
        self.environment = environment or environments.LocalEnvironment()
        self.environment.exp = self

        self.runs = []

        self.set_property('experiment_file', self._script)

        self.add_new_file(
            "LAB_DEFAULT_PARSER",
            "lab-default-parser.py",
            pkgutil.get_data('lab', 'data/default-parser.py'),
            permissions=0o755)
        self.add_command("run-lab-default-parser", ["LAB_DEFAULT_PARSER"])

        self.steps = []
        self.add_step('build', self.build)
        self.add_step('run', self.run)
        self.add_fetcher(name='fetch')

    @property
    def name(self):
        """Return the directory name of the experiment's ``path``."""
        return os.path.basename(self.path)

    @property
    def eval_dir(self):
        """Return the name of the default evaluation directory.

        This is the directory where the fetched and parsed results will land by
        default.

        """
        return self.path + '-eval'

    @property
    def _script(self):
        """Return the filename of the experiment script."""
        return os.path.basename(sys.argv[0])

    def add_step(self, name, function, *args, **kwargs):
        """Add a step to the list of experiment steps.

        Use this method to add **custom** experiment steps like
        removing directories and publishing results. To add fetch and
        report steps, use the convenience methods ``add_fetcher()`` and
        ``add_report()``.

        *name* is a descriptive name for the step.

        *function* must be a callable Python object, e.g., a function
        or a class implementing `__call__`.

        *args* and *kwargs* will be passed to the *function* when the
        step is executed.

        >>> import shutil
        >>> import subprocess
        >>> from lab.experiment import Experiment
        >>> exp = Experiment('/tmp/myexp')
        >>> exp.add_step('rm-eval-dir', shutil.rmtree, exp.eval_dir)
        >>> exp.add_step('greet', subprocess.call, ['echo', 'Hello'])

        """
        self.steps.append(Step(name, function, *args, **kwargs))

    def add_fetcher(self, src=None, dest=None, name=None, filter=None,
                    parsers=None, **kwargs):
        """
        Add a step that fetches results from experiment or evaluation
        directories into a new or existing evaluation directory.

        You can use this method to combine results from multiple
        experiments.

        *src* can be an experiment or evaluation directory. It defaults
        to ``exp.path``.

        *dest* must be a new or existing evaluation directory. It
        defaults to ``exp.eval_dir``. If *dest* already contains
        data, the old and new data will be merged, not replaced.

        If no *name* is given, call this step "fetch-``basename(src)``".

        You can fetch only a subset of runs (e.g., runs for specific
        domains or algorithms) by passing :py:class:`filters <.Report>`
        with the *filter* argument.

        *parsers* can be a list of paths to parser scripts. If given,
        each parser is called in each run directory and the results are
        added to the properties file which is fetched afterwards. This
        option is useful if you forgot to parse some attributes during
        the experiment.

        Example setup:

        >>> exp = Experiment('/tmp/exp')

        Fetch all results and write a single combined properties file
        to the default evaluation directory (this step is added by
        default):

        >>> exp.add_fetcher(name='fetch')

        Merge the results from "other-exp" into this experiment's
        results:

        >>> exp.add_fetcher(src='/path/to/other-exp-eval')

        Fetch only the runs for certain algorithms:

        >>> exp.add_fetcher(filter_algorithm=['algo_1', 'algo_5'])

        Parse additional attributes:

        >>> exp.add_fetcher(parsers=['path/to/myparser.py'])

        """
        src = src or self.path
        dest = dest or self.eval_dir
        name = name or 'fetch-%s' % os.path.basename(src)
        self.add_step(
            name, Fetcher(), src, dest, filter=filter, parsers=parsers, **kwargs)

    def add_report(self, report, name='', eval_dir='', outfile=''):
        """Add *report* to the list of experiment steps.

        This method is a shortcut for ``add_step(name, report,
        eval_dir, outfile)`` and uses sensible defaults for omitted
        arguments.

        If no *name* is given, use *outfile* or the *report*'s class name.

        By default, use the experiment's standard *eval_dir*.

        If *outfile* is omitted, compose a filename from *name* and the
        *report*'s format. If *outfile* is a relative path, put it under
        *eval_dir*.

        >>> from downward.reports.absolute import AbsoluteReport
        >>> exp = Experiment("/tmp/exp")
        >>> exp.add_report(AbsoluteReport(attributes=["coverage"]))

        """
        name = name or os.path.basename(outfile) or report.__class__.__name__.lower()
        eval_dir = eval_dir or self.eval_dir
        outfile = outfile or '%s.%s' % (name, report.output_format)
        if not os.path.isabs(outfile):
            outfile = os.path.join(eval_dir, outfile)
        self.add_step(name, report, eval_dir, outfile)

    def add_run(self, run=None):
        """Schedule *run* to be part of the experiment.

        If *run* is None, create a new run, add it to the experiment
        and return it.

        """
        run = run or Run(self)
        self.runs.append(run)
        return run

    def run_steps(self):
        """Parse the commandline and run selected steps."""
        ARGPARSER.epilog = get_steps_text(self.steps)
        self.args = ARGPARSER.parse_args()
        if not self.args.steps and not self.args.run_all_steps:
            ARGPARSER.print_help()
            sys.exit(0)
        # If no steps were given on the commandline, run all exp steps.
        steps = [get_step(self.steps, name) for name in self.args.steps] or self.steps
        # Use LocalEnvironment if the main experiment step is inactive.
        if (self.args.run_all_steps or
                any(environments.is_run_step(step) for step in steps)):
            env = self.environment
        else:
            env = environments.LocalEnvironment()
        env.run_steps(steps)

    def build(self, write_to_disk=True):
        """
        Finalize the internal data structures, then write all files
        needed for the experiment to disk.

        If *write_to_disk* is False, only compute the internal data
        structures. This is only needed internally for
        FastDownwardExperiments on grids, where build() turns the added
        algorithms and benchmarks into Runs.

        By default, the first experiment step calls this method. You
        don't have to call it manually.

        """
        logging.info('Experiment path: "%s"' % self.path)
        self.environment.create_or_cleanup_experiment_dir()

        if not write_to_disk:
            return

        self.environment.write_main_script()

        self._build_resources()
        self._build_runs()
        self._build_properties_file()

    def run(self):
        """Execute all runs that were added to the experiment.

        Depending on the selected environment this method will start
        the runs locally or on a computer cluster.

        By default, the second experiment step calls this method. You
        don't have to call it manually.

        """
        self.environment.run_experiment()

    def _build_runs(self):
        """
        Uses the relative directory information and writes all runs to disc.
        """
        if not self.runs:
            logging.critical('No runs have been added to the experiment.')
        num_runs = len(self.runs)
        self.set_property('runs', num_runs)
        logging.info('Building %d runs' % num_runs)
        for index, run in enumerate(self.runs, 1):
            if index % 100 == 0:
                logging.info('Build run %6d/%d' % (index, num_runs))
            for name, (command, kwargs) in self.commands.items():
                run.add_command(name, command, **kwargs)
            run.build(index)
        logging.info('Finished building runs')


class Run(_Buildable):
    """
    An experiment consists of multiple runs. There should be one run
    for each (algorithm, benchmark) pair.

    A run consists of one or more commands.
    """
    def __init__(self, experiment):
        """
        *experiment* is a lab :py:class:`Experiment
        <lab.experiment.Experiment>` object.
        """
        _Buildable.__init__(self)
        self.experiment = experiment
        self.path = None

    def build(self, run_id):
        """Write the run's files to disk.

        This method is called automatically by the experiment.

        """
        rel_run_dir = get_run_dir(run_id)
        self.set_property('run_dir', rel_run_dir)
        self.path = os.path.join(self.experiment.path, rel_run_dir)
        tools.overwrite_dir(self.path)

        # We need to build the run script before the resources, because
        # the run script is added as a resource.
        self._build_run_script()
        self._build_resources()
        self._check_id()
        self._build_properties_file()

    def _build_run_script(self):
        if not self.commands:
            logging.critical('Please add at least one command')

        exp_vars = self.experiment._env_vars
        run_vars = self._env_vars
        doubly_used_vars = set(exp_vars) & set(run_vars)
        if doubly_used_vars:
            logging.critical(
                'Resource names cannot be shared between experiments '
                'and runs, they must be unique: {}'.format(doubly_used_vars))
        env_vars = exp_vars
        env_vars.update(run_vars)

        run_script = pkgutil.get_data('lab', 'data/run-template.py')

        def make_call(name, cmd, kwargs):
            # Support running globally installed binaries.
            def format_arg(arg):
                return arg if arg in env_vars else '"%s"' % arg

            def format_key_value_pair(key, val):
                if isinstance(val, basestring) and val in env_vars:
                    formatted_value = val
                else:
                    formatted_value = repr(val)
                return '%s=%s' % (key, formatted_value)

            cmd_string = '[%s]' % ', '.join([format_arg(arg) for arg in cmd])
            kwargs_string = ', '.join(format_key_value_pair(key, value)
                                      for key, value in kwargs.items())
            parts = [cmd_string]
            if kwargs_string:
                parts.append(kwargs_string)
            call = ('retcode = Call(%s, name="%s", **redirects).wait()\n'
                    'save_returncode("%s", retcode)\n' %
                    (', '.join(parts), name, name))
            return call

        calls_text = '\n'.join(make_call(name, cmd, kwargs)
                               for name, (cmd, kwargs) in self.commands.items())

        if env_vars:
            env_vars_text = ''
            for var, filename in sorted(env_vars.items()):
                filename = self._get_abs_path(filename)
                # Only use relative filename for paths in the experiment dir.
                if filename.startswith(self.experiment.path):
                    filename = self._get_rel_path(filename)
                env_vars_text += ('%s = "%s"\n' % (var, filename))
        else:
            env_vars_text = '"Placeholder for resource names"'

        for old, new in [('VARIABLES', env_vars_text), ('CALLS', calls_text)]:
            run_script = run_script.replace('"""%s"""' % old, new)

        self.add_new_file('', 'run', run_script, permissions=0o755)

    def _check_id(self):
        run_id = self.properties.get('id')
        if run_id is None:
            logging.critical('Each run must have an id')
        if not isinstance(run_id, (list, tuple)):
            logging.critical('id must be a list: {}'.format(run_id))
        for id_part in run_id:
            if not isinstance(id_part, basestring):
                logging.critical('run IDs must be a list of strings: {}'.format(run_id))<|MERGE_RESOLUTION|>--- conflicted
+++ resolved
@@ -126,16 +126,9 @@
         includes "planner" in the experiment directory. The name "PLANNER" can
         be used to reference it in a run's commands::
 
-<<<<<<< HEAD
-            run.add_resource('DOMAIN', 'benchmarks/gripper/domain.pddl')
-            run.add_resource('PROBLEM', 'benchmarks/gripper/prob01.pddl')
-            run.add_command('solve', ['PLANNER', 'DOMAIN', 'PROBLEM'])
-=======
-            run.require_resource('PLANNER')
             run.add_resource('DOMAIN', 'path-to/gripper/domain.pddl')
             run.add_resource('PROBLEM', 'path-to/gripper/prob01.pddl')
-            run.add_command('find-plan', ['PLANNER', 'DOMAIN', 'PROBLEM'])
->>>>>>> c67508e5
+            run.add_command('solve', ['PLANNER', 'DOMAIN', 'PROBLEM'])
 
         """
         if dest == '':
