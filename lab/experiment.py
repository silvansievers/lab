--- conflicted
+++ resolved
@@ -157,13 +157,9 @@
         self.new_files.append((dest, content, permissions))
 
     def add_command(self, name, command, time_limit=None, memory_limit=None,
-<<<<<<< HEAD
-                    stdout_limit=100 * 1024, stderr_limit=1024, **kwargs):
-=======
-                    soft_stdout_limit=1024, hard_stdout_limit=10 * 1024,
-                    soft_stderr_limit=1024, hard_stderr_limit=10 * 1024,
+                    soft_stdout_limit=1024, hard_stdout_limit=100 * 1024,
+                    soft_stderr_limit=1024, hard_stderr_limit=100 * 1024,
                     **kwargs):
->>>>>>> 9476a575
         """Call an executable.
 
         If invoked on a *run*, this method adds the command to the
