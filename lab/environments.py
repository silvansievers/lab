# -*- coding: utf-8 -*-
#
# lab is a Python API for running and evaluating algorithms.
#
# This program is free software: you can redistribute it and/or modify
# it under the terms of the GNU General Public License as published by
# the Free Software Foundation, either version 3 of the License, or
# (at your option) any later version.
#
# This program is distributed in the hope that it will be useful,
# but WITHOUT ANY WARRANTY; without even the implied warranty of
# MERCHANTABILITY or FITNESS FOR A PARTICULAR PURPOSE.  See the
# GNU General Public License for more details.
#
# You should have received a copy of the GNU General Public License
# along with this program.  If not, see <http://www.gnu.org/licenses/>.

import logging
import math
import multiprocessing
import os
import pkgutil
import random
import sys

from lab import tools


def get_job_prefix(exp_name):
    assert exp_name
    escape_char = 'j' if exp_name[0].isdigit() else ''
    return ''.join([escape_char, exp_name, '-'])


class Environment(object):
    def __init__(self):
        self.exp = None
        self.main_script_file = 'run'

    def write_main_script(self):
        raise NotImplementedError

    def build_linked_resources(self, run):
        """
        Only if we are building an argo experiment, we need to add all linked
        resources to the resources list.
        """
        pass

    def start_exp(self):
        """
        Run main experiment step.
        """
        raise NotImplementedError

    def run_steps(self):
        raise NotImplementedError


class LocalEnvironment(Environment):
    """
    Environment for running experiments locally on a single machine.
    """
    def __init__(self, processes=None):
        """
<<<<<<< HEAD
        *processes* must be between 1 and #CPUs.
=======
        If given, *processes* must be in the range [1, ..., #CPUs].
        If omitted, it will be set to #CPUs.
>>>>>>> 0d801212
        """
        Environment.__init__(self)
        cores = multiprocessing.cpu_count()
        if processes is None:
            processes = cores
        if not 1 <= processes <= cores:
            raise ValueError("processes must be in the range [1, ..., #CPUs].")
        self.processes = processes

    def write_main_script(self):
        dirs = [repr(os.path.relpath(run.path, self.exp.path))
                for run in self.exp.runs]
        replacements = {'DIRS': ',\n'.join(dirs),
                        'PROCESSES': str(self.processes)}

        script = pkgutil.get_data('lab', 'data/local-job-template.py')
        for orig, new in replacements.items():
            script = script.replace('"""' + orig + '"""', new)

        self.exp.add_new_file('', self.main_script_file, script, permissions=0o755)

    def start_exp(self):
        tools.run_command(['./' + self.main_script_file], cwd=self.exp.path)

    def run_steps(self, steps):
        for step in steps:
            step()


class OracleGridEngineEnvironment(Environment):
    """Abstract base class for grid environments."""

    DEFAULT_QUEUE = None             # must be overridden in derived classes
    TEMPLATE_FILE = 'grid-job-header-template'  # can be overridden in derived classes
    MAX_TASKS = float('inf')         # can be overridden in derived classes
    DEFAULT_PRIORITY = 0             # can be overridden in derived classes
    HOST_RESTRICTIONS = {}           # can be overridden in derived classes
    DEFAULT_HOST_RESTRICTION = ""    # can be overridden in derived classes

    def __init__(self, queue=None, priority=None, host_restriction=None,
                 email=None, randomize_task_order=True, extra_options=None):
        """
        .. note::

            Previously, you had to provide the ``--all`` option on the
            commandline to queue steps sequentially on the grid engine.
            Now, the selected steps will be queued sequentially if at
            least one of them itself submits runs to the queue.

            For correct sequential execution, this class writes job
            files to the experiment directory and makes them depend on
            one another. The driver.{log,err} files in this directory
            can be inspected if something goes wrong. Since the job
            files call the main experiment script during execution, it
            mustn't be changed during the experiment.

        *queue* must be a valid queue name on the grid.

        *priority* must be in the range [-1023, 0] where 0 is the highest
        priority. If you're a superuser the value can be in the range
        [-1023, 1024].

        If *email* is provided and the steps run on the grid, a message
        will be sent when the experiment finishes.

        If *randomize_task_order* is True (this is the default since
        version 1.5), tasks for runs are started in a random order.
        This is useful to avoid systematic noise due to e.g. one of
        the configs being run on a machine with heavy load. Note
        that due to the randomization, run directories may be
        pristine while the experiment is running even though the
        grid engine marks the runs as finished.

        Use *extra_options* to pass additional options. Example that
        allocates 16 cores per run on maia::

            MaiaEnvironment(extra_options='#$ -pe smp 16')

        """
        Environment.__init__(self)
        if queue is None:
            queue = self.DEFAULT_QUEUE
        if priority is None:
            priority = self.DEFAULT_PRIORITY
        if host_restriction is None:
            host_restriction = self.DEFAULT_HOST_RESTRICTION

        self.queue = queue
        self.host_spec = self._get_host_spec(host_restriction)
        assert priority in xrange(-1023, 1024 + 1)
        self.priority = priority
        self.runs_per_task = 1
        self.email = email
        self.randomize_task_order = randomize_task_order
        self.extra_options = extra_options or '## (not used)'

    def start_exp(self):
        # The queue will start the experiment by itself.
        pass

    def _get_script_args(self):
        """
        Retrieve additional commandline parameters given when the experiment
        is called by the user and pass them again when the step is called by
        the grid.
        """
        # Remove step names from the back of the commandline to avoid deleting
        # custom args by accident.
        commandline = list(reversed(sys.argv[1:]))
        if '--all' in commandline:
            commandline.remove('--all')
        for step_name in self.exp.args.steps:
            commandline.remove(step_name)
        return list(reversed(commandline))

    def _get_job_name(self, step):
        return '%s%02d-%s' % (
            get_job_prefix(self.exp.name),
            self.exp.steps.index(step) + 1,
            step.name)

    def _get_num_runs(self):
        num_runs = int(math.ceil(len(self.exp.runs) / float(self.runs_per_task)))
        if num_runs > self.MAX_TASKS:
            logging.critical('You are trying to submit a job with %d tasks, '
                             'but only %d are allowed.' %
                             (num_runs, self.MAX_TASKS))
        return num_runs

    def _get_num_tasks(self, step):
        if step._funcname == "run":
            return self._get_num_runs()
        else:
            return 1

    def _get_job_params(self, step):
        return {
            'errfile': 'driver.err',
            'extra_options': self.extra_options,
            'host_spec': self.host_spec,
            'logfile': 'driver.log',
            'name': self._get_job_name(step),
            'notification': '#$ -m n',
            'num_tasks': self._get_num_tasks(step),
            'priority': self.priority,
            'queue': self.queue,
        }

    def _get_job_header(self, step, is_last):
        job_params = self._get_job_params(step)
        if is_last and self.email:
            job_params['notification'] = '#$ -M %s\n#$ -m e' % self.email
        return pkgutil.get_data('lab', 'data/' + self.TEMPLATE_FILE) % job_params

    def _get_main_job_body(self):
        num_tasks = self._get_num_runs()
        body_params = dict(num_tasks=num_tasks, run_ids='')
        if self.randomize_task_order:
            run_ids = [str(i + 1) for i in xrange(num_tasks)]
            random.shuffle(run_ids)
            body_params['run_ids'] = ' '.join(run_ids)
        return pkgutil.get_data('lab', 'data/grid-job-body-template') % body_params

    def _get_job_body(self, step):
        if step._funcname == 'run':
            return self._get_main_job_body()
        return 'cd %(cwd)s\n%(python)s %(script)s %(args)s %(step_name)s\n' % {
            'cwd': os.getcwd(),
            'python': sys.executable or 'python',
            'script': sys.argv[0],
            'args': ' '.join(self._get_script_args()),
            'step_name': step.name}

    def _get_job(self, step, is_last):
        return '%s\n\n%s' % (self._get_job_header(step, is_last),
                             self._get_job_body(step))

    def _get_host_spec(self, host_restriction):
        if not host_restriction:
            return '## (not used)'
        else:
            hosts = self.HOST_RESTRICTIONS[host_restriction]
            return '#$ -l hostname="%s"' % '|'.join(hosts)

    def write_main_script(self):
        # The main script is written by the run_steps() method.
        pass

    def run_steps(self, steps):
        prev_job_name = None
        job_dir = self.exp.path
        tools.makedirs(job_dir)
        for number, step in enumerate(steps, start=1):
            # HACK: Let build() add runs, etc. to the experiment.
            # TODO: Find a better solution for this.
            if step.name == 'run-preprocess-exp':
                self.exp.build(stage='preprocess', dry_run=True)
                # HACK
                job_dir = self.exp.preprocess_exp_path
                tools.makedirs(job_dir)
            else:
                job_dir = self.exp.path
            if step.name == 'run-search-exp':
                self.exp.build(stage='search', dry_run=True)
            if step._funcname == 'run':
                submitted_file = os.path.join(job_dir, 'submitted')
                if os.path.exists(submitted_file):
                    tools.confirm_or_abort(
                        'The file "%s" already exists so it seems the '
                        'experiment has already been submitted. Are you '
                        'sure you want to submit it again?' % submitted_file)
            job_name = self._get_job_name(step)
            # We cannot submit jobs from within the grid, so we submit
            # them all at once with dependencies.
            with open(os.path.join(job_dir, job_name), 'w') as f:
                f.write(self._get_job(step, is_last=(number == len(steps))))
            submit = ['qsub']
            if prev_job_name:
                submit.extend(['-hold_jid', prev_job_name])
            submit.append(job_name)
            tools.run_command(submit, cwd=job_dir)
            if step._funcname == 'run':
                with open(submitted_file, 'w') as f:
                    f.write('This file is created when the experiment is submitted to '
                            'the queue.')
            prev_job_name = job_name


class GkiGridEnvironment(OracleGridEngineEnvironment):
    """Environment for Freiburg's AI group."""

    DEFAULT_QUEUE = 'opteron_core.q'
    MAX_TASKS = 75000

    def run_steps(self, steps):
        if 'xeon' in self.queue:
            logging.critical('Experiments must be run stepwise on xeon, '
                             'because mercurial is missing there.')
        OracleGridEngineEnvironment.run_steps(self, steps)


def _host_range(prefix, from_num, to_num):
    return ['%s%02d*' % (prefix, num) for num in xrange(from_num, to_num + 1)]


class MaiaEnvironment(OracleGridEngineEnvironment):
    """Environment for Basel's AI group."""

    DEFAULT_QUEUE = '"all.q@ase*"'
    DEFAULT_HOST_RESTRICTION = ''

    # Note: the hosts in the following host restrictions are part of the
    # queue 'all.q' and not part of the default queue '"all.q@ase*"'.
    # Use them like this:
    # MaiaEnvironment(queue='all.q', host_restrictions='maia-six')
    HOST_RESTRICTIONS = {
        'maia-quad': _host_range('uni', 1, 32) + _host_range('ugi', 1, 8),
        'maia-six': _host_range('uni', 33, 72),
    }<|MERGE_RESOLUTION|>--- conflicted
+++ resolved
@@ -63,12 +63,8 @@
     """
     def __init__(self, processes=None):
         """
-<<<<<<< HEAD
-        *processes* must be between 1 and #CPUs.
-=======
-        If given, *processes* must be in the range [1, ..., #CPUs].
+        If given, *processes* must be between 1 and #CPUs.
         If omitted, it will be set to #CPUs.
->>>>>>> 0d801212
         """
         Environment.__init__(self)
         cores = multiprocessing.cpu_count()
