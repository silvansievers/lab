--- conflicted
+++ resolved
@@ -15,13 +15,8 @@
 
 
 NODE = platform.node()
-<<<<<<< HEAD
-REMOTE = NODE.startswith('gkigrid') or NODE.endswith('cluster') or NODE in ['habakuk', 'turtur']
-SCP_LOGIN = 'maia'
-=======
 REMOTE = 'cluster' in NODE or NODE.startswith('gkigrid') or NODE in ['habakuk', 'turtur']
 SCP_LOGIN = 'seipp@maia'
->>>>>>> 36b4d447
 ATTRIBUTES = ['coverage', 'cost', 'quality', 'total_time']
 
 REMOTE_EXPS = '/infai/sieverss/experiments/executed'
